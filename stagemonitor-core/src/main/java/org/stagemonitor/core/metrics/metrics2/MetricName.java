package org.stagemonitor.core.metrics.metrics2;

import java.util.ArrayList;
import java.util.Collections;
import java.util.LinkedHashMap;
import java.util.List;
import java.util.Map;
import java.util.TreeSet;

import org.stagemonitor.core.util.GraphiteSanitizer;

/**
 * Represents a metrics 2.0 name that consists of a name and arbitrary tags (a set of key-value-pairs).
 * </p>
 * This is needed for example for InfluxDB's data model (see https://influxdb.com/docs/v0.9/concepts/schema_and_data_layout.html)
 * and to store metrics into Elasticsearch (see https://www.elastic.co/blog/elasticsearch-as-a-time-series-data-store).
 * See also http://metrics20.org/
 * </p>
 * The cool thing is that it is completely backwards compatible to graphite metric names and can also automatically
 * replace characters disallowed in graphite (see {@link #toGraphiteName()}).
 */
public class MetricName {

	private String influxDbLineProtocolString;
	private int hashCode;

	private final String name;

	private final List<String> tagKeys;
	private final List<String> tagValues;

	private MetricName(String name, List<String> tagKeys, List<String> tagValues) {
		this.name = name;
		this.tagKeys = Collections.unmodifiableList(tagKeys);
		this.tagValues = Collections.unmodifiableList(tagValues);
	}

	/**
	 * Returns a copy of this name and appends a single tag
	 * <p/>
	 * Note that this method does not override existing tags
	 *
	 * @param key   the key of the tag
	 * @param value the value of the tag
	 * @return a copy of this name including the provided tag
	 */
	public MetricName withTag(String key, String value) {
<<<<<<< HEAD
		return name(name).tags(this.tags).tags(Collections.singletonMap(key, value)).build();
=======
		return name(name).tags(tagKeys, tagValues).tag(key, value).build();
>>>>>>> 2d3e7579
	}

	public static Builder name(String name) {
		return new Builder(name);
	}

	public static Builder name(String name, int estimatedTagSize) {
		return new Builder(name, estimatedTagSize);
	}

	public String getName() {
		return name;
	}

	public Map<String, String> getTags() {
		final Map<String, String> tags = new LinkedHashMap<String, String>();
		for (int i = 0; i < tagKeys.size(); i++) {
			tags.put(tagKeys.get(i), tagValues.get(i));
		}
		return Collections.unmodifiableMap(tags);
	}

	public List<String> getTagKeys() {
		return tagKeys;
	}

	public List<String> getTagValues() {
		return tagValues;
	}

	/**
	 * Converts a metrics 2.0 name into a graphite compliant name by appending all tag values to the metric name
	 *
	 * @return A graphite compliant name
	 */
	public String toGraphiteName() {
		StringBuilder sb = new StringBuilder(GraphiteSanitizer.sanitizeGraphiteMetricSegment(name));
		for (String value : tagValues) {
			sb.append('.').append(GraphiteSanitizer.sanitizeGraphiteMetricSegment(value));
		}
		return sb.toString();
	}

	/**
	 * A {@link MetricName} is only considered equal to another {@link MetricName} if the tags are in the same order.
	 */
	@Override
	public boolean equals(Object o) {
		if (this == o) return true;
		if (o == null || getClass() != o.getClass()) return false;

		MetricName that = (MetricName) o;

		if (!name.equals(that.name)) return false;
		if (!tagKeys.equals(that.tagKeys)) return false;
		return tagValues.equals(that.tagValues);

	}

	@Override
	public int hashCode() {
		int result = hashCode;
		if (result == 0) {
			result = name.hashCode();
			result = 31 * result + tagKeys.hashCode();
			result = 31 * result + tagValues.hashCode();
			hashCode = result;
		}
		return result;
	}

	public boolean matches(MetricName other) {
		if (name.equals(other.name)) {
			return containsAllTags(other.getTags());
		} else {
			return false;
		}
	}

	private boolean containsAllTags(Map<String, String> tags) {
		for (Map.Entry<String, String> entry : tags.entrySet()) {
			if (!entry.getValue().equals(this.getTags().get(entry.getKey()))) {
				return false;
			}
		}
		return true;
	}

	public static class Builder {

		private final String name;

		private final List<String> tagKeys;
		private final List<String> tagValues;

		public Builder(String name) {
			this(name, 6);
		}

		public Builder(String name, int estimatedTagSize) {
			this.name = name;
			tagKeys = new ArrayList<String>(estimatedTagSize);
			tagValues = new ArrayList<String>(estimatedTagSize);
		}

		public Builder tag(String key, Object value) {
			this.tagKeys.add(key);
			this.tagValues.add(value.toString());
			return this;
		}

		public Builder type(String value) {
			return tag("type", value);
		}

		public Builder tier(String value) {
			return tag("tier", value);
		}

		public Builder layer(String value) {
			return tag("layer", value);
		}

		public Builder unit(String value) {
			return tag("unit", value);
		}

		public Builder tags(Map<String, String> tags) {
			this.tagKeys.addAll(tags.keySet());
			this.tagValues.addAll(tags.values());
			return this;
		}

		public Builder tags(List<String> tagKeys, List<String> tagValues) {
			this.tagKeys.addAll(tagKeys);
			this.tagValues.addAll(tagValues);
			return this;
		}

		public MetricName build() {
			return new MetricName(name, tagKeys, tagValues);
		}

	}

	@Override
	public String toString() {
		return "name='" + name + '\'' + ", tags=" + getTags();
	}

	public String getInfluxDbLineProtocolString() {
		if (influxDbLineProtocolString == null) {
			final StringBuilder sb = new StringBuilder(name.length() + tagKeys.size() * 16 + tagKeys.size());
			sb.append(escapeForInfluxDB(name));
			appendTags(sb, getTags());
			influxDbLineProtocolString = sb.toString();
		}
		return influxDbLineProtocolString;
	}

	public static String getInfluxDbTags(Map<String, String> tags) {
		final StringBuilder sb = new StringBuilder();
		appendTags(sb, tags);
		return sb.toString();
	}

	private static void appendTags(StringBuilder sb, Map<String, String> tags) {
		for (String key : new TreeSet<String>(tags.keySet())) {
			sb.append(',').append(escapeForInfluxDB(key)).append('=').append(escapeForInfluxDB(tags.get(key)));
		}
	}

	private static String escapeForInfluxDB(String s) {
		if (s.indexOf(',') != -1 || s.indexOf(' ') != -1) {
			return s.replace(" ", "\\ ").replace(",", "\\,");
		}
		return s;
	}

}<|MERGE_RESOLUTION|>--- conflicted
+++ resolved
@@ -45,11 +45,7 @@
 	 * @return a copy of this name including the provided tag
 	 */
 	public MetricName withTag(String key, String value) {
-<<<<<<< HEAD
-		return name(name).tags(this.tags).tags(Collections.singletonMap(key, value)).build();
-=======
 		return name(name).tags(tagKeys, tagValues).tag(key, value).build();
->>>>>>> 2d3e7579
 	}
 
 	public static Builder name(String name) {
