package org.stagemonitor.requestmonitor;

import com.uber.jaeger.context.TracingUtils;

import org.stagemonitor.core.configuration.Configuration;
import org.stagemonitor.requestmonitor.utils.SpanTags;

import java.util.LinkedHashMap;
import java.util.Map;

import io.opentracing.Span;
import io.opentracing.Tracer;
import io.opentracing.tag.Tags;

public class MonitoredMethodRequest extends MonitoredRequest {

	private final String methodSignature;
	private final MethodExecution methodExecution;
	private final Map<String, String> safeParameters;
	private final RequestMonitorPlugin requestMonitorPlugin;

	public MonitoredMethodRequest(Configuration configuration, String methodSignature, MethodExecution methodExecution) {
		this(configuration, methodSignature, methodExecution, null);
	}

	public MonitoredMethodRequest(Configuration configuration, String methodSignature, MethodExecution methodExecution, Map<String, Object> parameters) {
		this.requestMonitorPlugin = configuration.getConfig(RequestMonitorPlugin.class);
		this.methodSignature = methodSignature;
		this.methodExecution = methodExecution;
		this.safeParameters = getSafeParameterMap(parameters);
	}

	@Override
	public String getInstanceName() {
		return null;
	}

	private Map<String, String> getSafeParameterMap(Map<String, Object> parameters) {
		if (parameters == null) {
			return null;
		}
		Map<String, String> params = new LinkedHashMap<String, String>();
		for (Map.Entry<String, Object> entry : parameters.entrySet()) {
			params.put(entry.getKey(), String.valueOf(entry.getValue()));
		}
		return RequestMonitorPlugin.getSafeParameterMap(params, requestMonitorPlugin.getConfidentialParameters());
	}

	@Override
<<<<<<< HEAD
	public Span createSpan() {
		final Tracer tracer = requestMonitorPlugin.getTracer();
		final Span span;
		if (!TracingUtils.getTraceContext().isEmpty()) {
			span = tracer.buildSpan(methodSignature).asChildOf(TracingUtils.getTraceContext().getCurrentSpan()).start();
		} else {
			span = tracer.buildSpan(methodSignature).start();
=======
	public RequestTrace createRequestTrace() {
		RequestTrace requestTrace = new RequestTrace(UUID.randomUUID().toString());
		requestTrace.setName(methodSignature);
		if (parameters != null && parameters.size() > 0) {
			Map<String, String> params = new LinkedHashMap<String, String>();
			for (Map.Entry<String, Object> entry : parameters.entrySet()) {
				String valueAsString;
				try {
					valueAsString = String.valueOf(entry.getValue());
				}
				catch (Exception e) {
					valueAsString = "[unavailable (" + e.getMessage() + ")]";
				}
				params.put(entry.getKey(), valueAsString);
			}
			requestTrace.setParameters(RequestMonitorPlugin.getSafeParameterMap(params, requestMonitorPlugin.getConfidentialParameters()));
>>>>>>> 72037415
		}
		Tags.SPAN_KIND.set(span, Tags.SPAN_KIND_SERVER);
		SpanTags.setParameters(span, safeParameters);
		SpanTags.setOperationType(span, "method_invocation");
		return span;
	}

	@Override
	public Object execute() throws Exception {
		return methodExecution.execute();
	}

	@Override
	public void onPostExecute(RequestMonitor.RequestInformation requestTrace) {
	}

	/**
	 * In a Method execution context, we only want to monitor the topmost monitored (forwarding) method call.
	 * <p/>
	 * Example:<br/>
	 * Suppose, we have three methods: monitored1(), monitored2() and notMonitored().
	 * <pre><code>
	 * public void monitored1() {
	 *     monitored2();
	 * }
	 * public void monitored2() {
	 *     notMonitored();
	 * }
	 * public void notMonitored() {}
	 * </code></pre>
	 * The first two Methods are monitored with a {@link RequestMonitor}.<br/>
	 * If method1() is called, we only want to collect metrics for method1() and not for method2().<br/>
	 * If method2() is called, we want to collect metrics for that method.<br/>
	 * If notMonitored() is called directly, we don't want to collect metrics.
	 *
	 * @return false
	 */
	@Override
	public boolean isMonitorForwardedExecutions() {
		return false;
	}

	public interface MethodExecution {
		Object execute() throws Exception;
	}
}<|MERGE_RESOLUTION|>--- conflicted
+++ resolved
@@ -41,13 +41,19 @@
 		}
 		Map<String, String> params = new LinkedHashMap<String, String>();
 		for (Map.Entry<String, Object> entry : parameters.entrySet()) {
-			params.put(entry.getKey(), String.valueOf(entry.getValue()));
+			String valueAsString;
+			try {
+				valueAsString = String.valueOf(entry.getValue());
+			}
+			catch (Exception e) {
+				valueAsString = "[unavailable (" + e.getMessage() + ")]";
+			}
+			params.put(entry.getKey(), valueAsString);
 		}
 		return RequestMonitorPlugin.getSafeParameterMap(params, requestMonitorPlugin.getConfidentialParameters());
 	}
 
 	@Override
-<<<<<<< HEAD
 	public Span createSpan() {
 		final Tracer tracer = requestMonitorPlugin.getTracer();
 		final Span span;
@@ -55,24 +61,6 @@
 			span = tracer.buildSpan(methodSignature).asChildOf(TracingUtils.getTraceContext().getCurrentSpan()).start();
 		} else {
 			span = tracer.buildSpan(methodSignature).start();
-=======
-	public RequestTrace createRequestTrace() {
-		RequestTrace requestTrace = new RequestTrace(UUID.randomUUID().toString());
-		requestTrace.setName(methodSignature);
-		if (parameters != null && parameters.size() > 0) {
-			Map<String, String> params = new LinkedHashMap<String, String>();
-			for (Map.Entry<String, Object> entry : parameters.entrySet()) {
-				String valueAsString;
-				try {
-					valueAsString = String.valueOf(entry.getValue());
-				}
-				catch (Exception e) {
-					valueAsString = "[unavailable (" + e.getMessage() + ")]";
-				}
-				params.put(entry.getKey(), valueAsString);
-			}
-			requestTrace.setParameters(RequestMonitorPlugin.getSafeParameterMap(params, requestMonitorPlugin.getConfidentialParameters()));
->>>>>>> 72037415
 		}
 		Tags.SPAN_KIND.set(span, Tags.SPAN_KIND_SERVER);
 		SpanTags.setParameters(span, safeParameters);
