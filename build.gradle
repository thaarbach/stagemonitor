/*
 * RELEASING A NEW VERSION
 *  - set the following properties in ~/.gradle/gradle.properties
 *    - nexusUsername=<username>
 *    - nexusPassword=<pwd>
 *    - signing.secretKeyRingFile=<file>
 *    - signing.password=<passphrase>
 *  - Execute ./release.sh. This is what will happen:
 *    - all tests are executed locally
 *    - you will be asked for the version number of the release and the next development (SNAPSHOT) version
 *    - the gradle release plugin will then tag and push the release tag to github
 *    - checks out the just created release tag e.g. '0.11.0'
 *    - executes 'gradle uploadArchives'
 *  - Release the deployment at https://oss.sonatype.org/#welcome
 *    more information is available under http://central.sonatype.org/pages/releasing-the-deployment.html
 *
 */

import groovy.json.StringEscapeUtils

buildscript {
	repositories {
		mavenCentral()
		jcenter()
	}

	dependencies {
		classpath 'org.kt3k.gradle.plugin:coveralls-gradle-plugin:2.6.3'
		classpath 'com.bmuschko:gradle-nexus-plugin:2.3.1'
		classpath 'com.github.ben-manes:gradle-versions-plugin:0.15.0'
	}
}

plugins {
	id 'net.researchgate.release' version '2.6.0'
	id "net.saliman.cobertura" version "2.6.1"
	id "org.owasp.dependencycheck" version "5.1.0"
}

repositories {
	mavenCentral()
}

apply plugin: 'maven'
apply plugin: 'idea'
apply plugin: 'eclipse'
apply plugin: 'com.github.ben-manes.versions'
apply plugin: 'java'
apply plugin: 'cobertura'
apply plugin: 'com.github.kt3k.coveralls'

ext {
	metricsVersion = '3.2.4'
	slf4jVersion = '1.7.25'
	jacksonVersion = '2.9.6'
	esVersion = '6.2.4'
<<<<<<< HEAD
	byteBuddyVersion = '1.8.22'
	opentracingVersion = '0.33.0'
	jaegerVersion = '0.35.5'
=======
	byteBuddyVersion = '1.9.15'
	opentracingVersion = '0.31.0'
	jaegerVersion = '0.31.0'
>>>>>>> 4754c415
	jettyVersion = '9.3.13.v20161014'
	getProjectsToRelease = this.&getProjectsToRelease
}

subprojects {
	group = "org.stagemonitor"

	apply plugin: 'idea'
	apply plugin: 'eclipse'
	apply plugin: 'java'
	apply plugin: 'cobertura'

	if (projectsToRelease.contains(project)) {
		apply plugin: 'osgi'
		apply from: "$rootDir/gradle/publish-maven.gradle"

		jar {
			manifest {
				attributes("Implementation-Version": version)
				instruction 'Bundle-Vendor', 'iSYS Software GmbH'
				instruction 'Bundle-Description', 'Open source performance monitoring'
				instruction 'Bundle-DocURL', 'http://www.stagemonitor.org'
			}
		}
	}

	configurations {
		provided
		compile.extendsFrom provided

		optional
		compile.extendsFrom optional
	}

	repositories {
		mavenCentral()
		jcenter()
	}

	dependencies {
		testCompile 'junit:junit:4.12'
		testCompile 'org.mockito:mockito-core:2.10.0'
		testCompile 'ch.qos.logback:logback-classic:1.2.3'
		testCompile 'org.apache.logging.log4j:log4j-core:2.9.1'
		testCompile 'commons-io:commons-io:2.5'
		testCompile 'org.assertj:assertj-core:3.8.0'
	}

	test.testLogging.exceptionFormat = 'full'

	compileJava {
		sourceCompatibility = 1.8
		targetCompatibility = 1.8
		options.debug = true
		options.debugOptions.debugLevel = "source,lines,vars"
		options.incremental = true
	}

	compileTestJava {
		options.debugOptions.debugLevel = "source,lines,vars"
		options.incremental = true
	}

	tasks.withType(JavaCompile) {
		options.encoding = 'UTF-8'
		options.incremental = true
	}

	cobertura {
		coverageFormats = []
		coverageIgnoreTrivial = true
		coverageExcludes = ['.*org.stagemonitor.web.servlet.util.AntPathMatcher.*',
							'.*org.stagemonitor.core.util.InetAddresses.*',
							'.*org.stagemonitor.core.util.Ints.*',
							'.*org.stagemonitor.core.util.Assert.*',
							'.*org.stagemonitor.core.instrument.WeakConcurrentMap.*']
	}

	processResources {
		doLast {
			sourceSets.main.output.resourcesDir.mkdirs()
			def versionDir = file("${sourceSets.main.output.resourcesDir}/org/stagemonitor")
			versionDir.mkdirs()
			def versionFile = new File(versionDir, "version.properties")
			versionFile.text = "version=$version"
		}
		eachFile { resource ->
			def filePath = resource.file.canonicalPath
			def isGrafanaDashboard = filePath.endsWith(".json") && filePath.contains("grafana/") && filePath.contains("Elasticsearch") && !resource.path.contains("Grafana1")
			if (isGrafanaDashboard) {
				def documentationPath = filePath.replace(".json", "Documentation.md")
				def documentationFile = new File(documentationPath)
				if (documentationFile.exists()) {
					def documentationContent = """$documentationFile.text

---

[Edit this page](https://github.com/stagemonitor/stagemonitor/edit/master/${rootProject.relativePath(documentationFile)})
"""
					filter { line ->
						line.replace('$documentation', StringEscapeUtils.escapeJavaScript(documentationContent))
					}
				}
			}
		}
	}

	task copyToLib( type: Copy ) {
		into "$buildDir/libs/lib"
		from configurations.runtime - configurations.provided
	}

}

release {
	preTagCommitMessage = 'release '
	tagCommitMessage = 'release '
	newVersionCommitMessage = 'next development version '
	git {
		requireBranch = null
	}
}

def getProjectsToRelease() {
	subprojects.findAll { !(it.toString() =~ "benchmark|byte-buddy|grafana-elasticsearch|tracing-zipkin") }
}

test.dependsOn << projectsToRelease*.tasks*.withType(Test).flatten()


cobertura {
	coverageMergeDatafiles =  projectsToRelease.collect { file("${it.buildDir.path}/cobertura/cobertura.ser") }
	coverageFormats = ['html', 'xml']
	coverageIgnoreTrivial = true
	coverageSourceDirs = [projectsToRelease.sourceSets.main.java.srcDirs.flatten() ]
	coverageExcludes = ['.*org.stagemonitor.web.servlet.util.AntPathMatcher.*',
						'.*org.stagemonitor.core.util.InetAddresses.*',
						'.*org.stagemonitor.core.util.Ints.*',
						'.*org.stagemonitor.core.util.Assert.*',
						'.*org.stagemonitor.core.instrument.WeakConcurrentMap.*']
}

wrapper {
	gradleVersion = "5.5.1"
	distributionType = "all"
}

task printProjectsToTest() {
	doLast {
		println getProjectsToRelease()
	}
}

install.dependsOn subprojects.compileJava<|MERGE_RESOLUTION|>--- conflicted
+++ resolved
@@ -54,15 +54,9 @@
 	slf4jVersion = '1.7.25'
 	jacksonVersion = '2.9.6'
 	esVersion = '6.2.4'
-<<<<<<< HEAD
-	byteBuddyVersion = '1.8.22'
+	byteBuddyVersion = '1.9.15'
 	opentracingVersion = '0.33.0'
 	jaegerVersion = '0.35.5'
-=======
-	byteBuddyVersion = '1.9.15'
-	opentracingVersion = '0.31.0'
-	jaegerVersion = '0.31.0'
->>>>>>> 4754c415
 	jettyVersion = '9.3.13.v20161014'
 	getProjectsToRelease = this.&getProjectsToRelease
 }
